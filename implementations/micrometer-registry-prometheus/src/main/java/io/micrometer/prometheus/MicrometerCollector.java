--- conflicted
+++ resolved
@@ -94,11 +94,7 @@
             case LONG_TASK_TIMER:
                 return Arrays.asList(
                         new MetricFamilySamples(conventionName, Type.HISTOGRAM, help, Collections.emptyList()),
-<<<<<<< HEAD
-                        new MetricFamilySamples(conventionName, Type.UNKNOWN, help, Collections.emptyList()));
-=======
                         new MetricFamilySamples(conventionName + "_max", Type.GAUGE, help, Collections.emptyList()));
->>>>>>> 5bf08044
 
             default:
                 return Collections.singletonList(
