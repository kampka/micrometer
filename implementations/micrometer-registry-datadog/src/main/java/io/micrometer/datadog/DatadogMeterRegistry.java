--- conflicted
+++ resolved
@@ -85,24 +85,18 @@
         this.config = config;
         this.httpClient = httpClient;
 
-<<<<<<< HEAD
         start(threadFactory);
     }
 
     @Override
     public void start(ThreadFactory threadFactory) {
-        if (config.enabled()) {
-            logger.info("publishing metrics to datadog every " + TimeUtils.format(config.step()));
-        }
-        super.start(threadFactory);
-=======
         if (config.enabled()) {
             if (config.applicationKey() == null) {
                 logger.info("An application key must be configured in order for unit information to be sent to Datadog.");
             }
-            start(threadFactory);
-        }
->>>>>>> 5a247f56
+            logger.info("publishing metrics to datadog every " + TimeUtils.format(config.step()));
+        }
+        super.start(threadFactory);
     }
 
     @Override
