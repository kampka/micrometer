--- conflicted
+++ resolved
@@ -9,11 +9,6 @@
     }
     dependencies {
         classpath 'io.spring.gradle:spring-release-plugin:0.20.1'
-<<<<<<< HEAD
-        classpath 'me.champeau.gradle:jmh-gradle-plugin:0.5.0'
-=======
-        classpath 'com.netflix.nebula:gradle-extra-configurations-plugin:3.2.0'
->>>>>>> 32cf6482
         classpath 'com.netflix.nebula:nebula-project-plugin:3.4.0'
         classpath "io.spring.nohttp:nohttp-gradle:0.0.4.RELEASE"
 
