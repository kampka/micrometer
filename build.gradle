--- conflicted
+++ resolved
@@ -1,21 +1,17 @@
 buildscript {
     repositories {
         jcenter()
-<<<<<<< HEAD
         gradlePluginPortal()
-=======
-        maven { url 'https://plugins.gradle.org/m2/' }
         maven {
             url 'https://repo.spring.io/plugins-release'
         }
->>>>>>> fd0b1b30
         mavenLocal()
     }
     dependencies {
         classpath 'io.spring.gradle:spring-release-plugin:0.20.1'
         classpath 'me.champeau.gradle:jmh-gradle-plugin:0.5.0'
         classpath 'com.netflix.nebula:nebula-project-plugin:3.4.0'
-<<<<<<< HEAD
+        classpath "io.spring.nohttp:nohttp-gradle:0.0.4.RELEASE"
 
         constraints {
             classpath('org.ow2.asm:asm:7.3.1') {
@@ -26,10 +22,6 @@
                 because 'Need recent version for Gradle 6+ compatibility'
             }
         }
-=======
-        classpath "gradle.plugin.com.dorongold.plugins:task-tree:1.3"
-        classpath "io.spring.nohttp:nohttp-gradle:0.0.4.RELEASE"
->>>>>>> fd0b1b30
     }
 
     configurations.classpath.resolutionStrategy.cacheDynamicVersionsFor 0, 'minutes'
