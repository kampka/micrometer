--- conflicted
+++ resolved
@@ -36,15 +36,10 @@
  */
 @NonNullApi
 @NonNullFields
-<<<<<<< HEAD
 public abstract class CacheMeterBinder<C> implements MeterBinder {
+
     private final WeakReference<C> cacheRef;
-=======
-public abstract class CacheMeterBinder implements MeterBinder {
 
-    private final WeakReference<Object> cache;
-
->>>>>>> 4f3cf5ac
     private final Iterable<Tag> tags;
 
     public CacheMeterBinder(C cache, String cacheName, Iterable<Tag> tags) {
@@ -61,57 +56,16 @@
     public final void bindTo(MeterRegistry registry) {
         C cache = getCache();
         if (size() != null) {
-<<<<<<< HEAD
-            Gauge.builder("cache.size", cache,
-                    c -> {
-                        Long size = size();
-                        return size == null ? 0 : size;
-                    })
-                    .tags(tags)
-                    .description("The number of entries in this cache. This may be an approximation, depending on the type of cache.")
-=======
-            Gauge.builder("cache.size", cache.get(), c -> {
+            Gauge.builder("cache.size", cache, c -> {
                 Long size = size();
                 return size == null ? 0 : size;
             }).tags(tags).description(
                     "The number of entries in this cache. This may be an approximation, depending on the type of cache.")
->>>>>>> 4f3cf5ac
                     .register(registry);
         }
 
         if (missCount() != null) {
-<<<<<<< HEAD
-            FunctionCounter.builder("cache.gets", cache,
-                    c -> {
-                        Long misses = missCount();
-                        return misses == null ? 0 : misses;
-                    })
-                    .tags(tags).tag("result", "miss")
-                    .description("the number of times cache lookup methods have returned an uncached (newly loaded) value, or null")
-                    .register(registry);
-        }
-
-        FunctionCounter.builder("cache.gets", cache, c -> hitCount())
-                .tags(tags).tag("result", "hit")
-                .description("The number of times cache lookup methods have returned a cached value.")
-                .register(registry);
-
-        FunctionCounter.builder("cache.puts", cache, c -> putCount())
-                .tags(tags)
-                .description("The number of entries added to the cache")
-                .register(registry);
-
-        if (evictionCount() != null) {
-            FunctionCounter.builder("cache.evictions", cache,
-                    c -> {
-                        Long evictions = evictionCount();
-                        return evictions == null ? 0 : evictions;
-                    })
-                    .tags(tags)
-                    .description("cache evictions")
-                    .register(registry);
-=======
-            FunctionCounter.builder("cache.gets", cache.get(), c -> {
+            FunctionCounter.builder("cache.gets", cache, c -> {
                 Long misses = missCount();
                 return misses == null ? 0 : misses;
             }).tags(tags).tag("result", "miss").description(
@@ -119,19 +73,18 @@
                     .register(registry);
         }
 
-        FunctionCounter.builder("cache.gets", cache.get(), c -> hitCount()).tags(tags).tag("result", "hit")
+        FunctionCounter.builder("cache.gets", cache, c -> hitCount()).tags(tags).tag("result", "hit")
                 .description("The number of times cache lookup methods have returned a cached value.")
                 .register(registry);
 
-        FunctionCounter.builder("cache.puts", cache.get(), c -> putCount()).tags(tags)
+        FunctionCounter.builder("cache.puts", cache, c -> putCount()).tags(tags)
                 .description("The number of entries added to the cache").register(registry);
 
         if (evictionCount() != null) {
-            FunctionCounter.builder("cache.evictions", cache.get(), c -> {
+            FunctionCounter.builder("cache.evictions", cache, c -> {
                 Long evictions = evictionCount();
                 return evictions == null ? 0 : evictions;
             }).tags(tags).description("cache evictions").register(registry);
->>>>>>> 4f3cf5ac
         }
 
         bindImplementationSpecificMetrics(registry);
